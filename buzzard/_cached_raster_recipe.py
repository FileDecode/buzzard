--- conflicted
+++ resolved
@@ -27,16 +27,6 @@
 class CachedRasterRecipe(ARasterRecipe):
     """TODO: docstring"""
     def __init__(
-<<<<<<< HEAD
-            self,
-            ds,
-            fp, dtype, band_count, band_schema, sr,
-            compute_array, merge_array,
-            queue_data_per_primitive, convert_footprint_per_primitive,
-            computation_pool, merge_pool, resample_pool, io_pool,
-            cache_dir, cache_tiles, computation_tiles,
-            max_resampling_size,
-=======
         self, ds,
         fp, dtype, band_count, band_schema, sr,
         compute_array, merge_arrays,
@@ -44,7 +34,6 @@
         computation_pool, merge_pool, io_pool, resample_pool,
         cache_tiles, computation_tiles,
         max_resampling_size
->>>>>>> f69383ae
     ):
         back = BackCachedRasterRecipe(
             ds._back,
@@ -62,16 +51,6 @@
     """TODO: docstring"""
 
     def __init__(
-<<<<<<< HEAD
-            self,
-            back_ds,
-            fp, dtype, band_count, band_schema, sr,
-            compute_array, merge_array,
-            queue_data_per_primitive, convert_footprint_per_primitive,
-            computation_pool, merge_pool, resample_pool, io_pool,
-            cache_dir, cache_tiles, computation_tiles,
-            max_resampling_size,
-=======
         self, back_ds, facade_proxy,
         fp, dtype, band_count, band_schema, sr,
         compute_array, merge_arrays,
@@ -79,7 +58,6 @@
         computation_pool, merge_pool, io_pool, resample_pool,
         cache_tiles, computation_tiles,
         max_resampling_size
->>>>>>> f69383ae
     ):
         super().__init__(
             # Proxy
