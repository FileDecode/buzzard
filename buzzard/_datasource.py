""">>> help(buzz.DataSource)"""

# pylint: disable=too-many-lines
import ntpath
import numbers
import sys
<<<<<<< HEAD
import os
import pathlib
=======
import itertools
>>>>>>> 4c13490d

from osgeo import osr
import numpy as np

from buzzard._tools import conv, deprecation_pool
from buzzard._footprint import Footprint
from buzzard import _tools
from buzzard._datasource_back import BackDataSource
from buzzard._a_proxy import AProxy
from buzzard._gdal_file_raster import GDALFileRaster, BackGDALFileRaster
from buzzard._gdal_file_vector import GDALFileVector, BackGDALFileVector
from buzzard._gdal_mem_raster import GDALMemRaster
from buzzard._gdal_memory_vector import GDALMemoryVector
from buzzard._datasource_register import DataSourceRegisterMixin
from buzzard._numpy_raster import NumpyRaster
<<<<<<< HEAD
from buzzard._cached_raster_recipe import CachedRasterRecipe

def _concat(fp, array_per_fp, raster):
    """TODO: move to buzz.algo?.concat_arrays
    use is_tiling_bijection?
    """
    band_count = next(iter(array_per_fp.values())).shape[-1]

    arr = np.empty(np.r_[fp.shape, band_count], raster.dtype)
    debug_mask = np.zeros(fp.shape, 'bool')
    for tile, tile_arr in array_per_fp.items():
        assert tuple(tile.shape) == tile_arr.shape[:2]
        slices = tile.slice_in(fp)
        assert np.all(debug_mask[slices] == False), debug_mask[slices].mean()
        debug_mask[slices] = True
        arr[slices] = tile_arr

    assert np.all(debug_mask), debug_mask.mean()
    return arr
=======
from buzzard._a_pooled_emissary import APooledEmissary
>>>>>>> 4c13490d

class DataSource(DataSourceRegisterMixin):
    """DataSource is a class that stores references to sources. A source is either a raster, or a
    vector. It allows quick manipulations by assigning a key to each registered source. It also
    allows inter-sources operations, like:
    - spatial reference harmonization (see `On the fly re-projections in buzzard` below)
    - workload scheduling on pools (buzzard v0.5)
    - other features in the future (like data visualization)

    For actions specific to opened sources, see those classes:
    - GDALFileRaster,
    - GDALMemRaster,
    - NumpyRaster,
    - GDALFileVector,
    - GDALMemoryVector.

    Parameters
    ----------
    sr_work: None or string (see `On the fly re-projections in buzzard` below)
    sr_fallback: None or string (see `On the fly re-projections in buzzard` below)
    sr_forced: None or string (see `On the fly re-projections in buzzard` below)
    analyse_transformation: bool
        Whether or not to perform a basic analysis on two `sr` to check their compatibility.
        if True: Read the `buzz.env.significant` variable and raise an exception if a spatial
            reference conversions is too lossy in precision.
        if False: Skip all checks.
        (see `On the fly re-projections in buzzard` below)
    allow_none_geometry: bool
        Whether or not a vector geometry should raise an exception when encountering a None geometry
    allow_interpolation: bool
        Whether or not a raster geometry should raise an exception when remapping with interpolation
        is necessary.
    max_active: nbr >= 1
        Maximum number of pooled sources active at the same time.
        (see `Sources activation / deactivation` below)
    debug_observers: sequence

    Example
    -------
    >>> import buzzard as buzz

    Creating a DataSource
    >>> ds = buzz.DataSource()

    Opening two files
    >>> ds.open_vector('roofs', 'path/to/roofs.shp')
    ... feature_count = len(ds.roofs)

    >>> ds.open_raster('dem', 'path/to/dem.tif')
    ... data_type = ds.dem.dtype

    Opening, reading and closing two raster files with context management
    >>> with ds.open_raster('rgb', 'path/to/rgb.tif').close:
    ...     data_type = ds.rgb.fp
    ...     arr = ds.rgb.get_data()

    >>> with ds.aopen_raster('path/to/rgb.tif').close as rgb:
    ...     data_type = rgb.dtype
    ...     arr = rgb.get_data()

    Creating two files
    >>> ds.create_vector('targets', 'path/to/targets.geojson', 'point', driver='GeoJSON')
    ... geometry_type = ds.targets.type

    >>> with ds.acreate_raster('/tmp/cache.tif', ds.dem.fp, 'float32', 1).delete as cache:
    ...     file_footprint = cache.fp
    ...     cache.set_data(dem.get_data())

    Sources type
    ------------
    Raster sources:
    - numpy.ndarray
    - GDAL drivers http://www.gdal.org/formats_list.html
        (e.g. 'GTIff', 'JPEG', 'PNG', ...)
    Vector sources:
    - OGR drivers: https://www.gdal.org/ogr_formats.html
        (e.g. 'ESRI Shapefile', 'GeoJSON', 'DXF', ...)

    Sources registering
    -------------------
    There are always two ways to create source, with a key or anonymously.

    When creating a source using a key, said key (e.g. the string "my_source_name") must be provided
    by user. Each key identify one source and should thus be unique. There are then three ways to
    access that source:
    - from the object returned by the method that created the source,
    - from the DataSource with the attribute syntax: `ds.my_source_name`,
    - from the DataSource with the item syntax: ds["my_source_name"].
    All keys should be unique.

    When creating a source anonymously you don't have to provide a key, but the only way to access
    this source is to use the object returned by the method that created the source.

    Sources activation / deactivation
    ---------------------------------
    The sources that inherit from `APooledEmissary` (like `GDALFileVector` and `GDALFileRaster`) are
    flexible about their underlying driver object. Those sources may be temporary deactivated
    (useful to limit the number of file descriptors active), or activated multiple time at the
    same time (useful to perfom concurrent reads).

    Those sources are automatically activated and deactivated given the current needs and
    constraints. Setting a `max_activated` lower than `np.inf` in the DataSource constructor, will
    ensure that no more than `max_activated` driver objects are active at the same time, by
    deactivating the LRU ones.

    On the fly re-projections in buzzard
    ------------------------------------
    A DataSource may perform spatial reference conversions on the fly, like a GIS does. Several
    modes are available, a set of rules define how each mode work. Those conversions concern both
    read operations and write operations, all are performed by the OSR library.

    Those conversions are only perfomed on vector's data/metadata and raster's Footprints.
    This implies that classic raster warping is not included (yet) in those conversions, only raster
    shifting/scaling/rotation work.

    The `z` coordinates of vectors geometries are also converted, on the other hand elevations are
    not converted in DEM rasters.

    If `analyse_transformation` is set to `True` (default), all coordinates conversions are
    tested against `buzz.env.significant` on file opening to ensure their feasibility or
    raise an exception otherwise. This system is naive and very restrictive, a smarter
    version is planned. Use with caution.

    ### Terminology
    `sr`: Spatial reference
    `sr_work`: The sr of all interactions with a DataSource (i.e. Footprints, extents, Polygons...),
        may be None.
    `sr_stored`: The sr that can be found in the metadata of a raster/vector storage, may be None.
    `sr_virtual`: The sr considered to be written in the metadata of a raster/vector storage, it is
        often the same as `sr_stored`. When a raster/vector is read, a conversion is performed from
        `sr_virtual` to `sr_work`. When writing vector data, a conversion is performed from
        `sr_work` to `sr_virtual`.
    `sr_forced`: A `sr_virtual` provided by user to ignore all `sr_stored`. This is for example
        useful when the `sr` stored in the input files are corrupted.
    `sr_fallback`: A `sr_virtual` provided by user to be used when `sr_stored` is missing. This is
        for example useful when an input file can't store a `sr` (e.g. DFX).

    ### DataSource parameters and modes
    | mode | sr_work | sr_fallback | sr_forced | How is the `sr_virtual` of a source determined                                  |
    |------|---------|-------------|-----------|---------------------------------------------------------------------------------|
    | 1    | None    | None        | None      | Use `sr_stored`, no conversion is performed for the lifetime of this DataSource |
    | 2    | string  | None        | None      | Use `sr_stored`, if None raises an exception                                    |
    | 3    | string  | string      | None      | Use `sr_stored`, if None it is considered to be `sr_fallback`                   |
    | 4    | string  | None        | string    | Use `sr_forced`                                                                 |

    ### Use cases
    - If all opened files are known to be written in a same sr in advance, use `mode 1`. No
        conversions will be performed, this is the safest way to work.
    - If all opened files are known to be written in the same sr but you wish to work in a different
        sr, use `mode 4`. The huge benefit of this mode is that the `driver` specific behaviors
        concerning spatial references have no impacts on the data you manipulate.
    - And the other hand if you don't have a priori information on files' `sr`, `mode 2` or
       `mode 3` should be used.
       Side note: Since the GeoJSON driver cannot store a `sr`, it is impossible to open or
           create a GeoJSON file in `mode 2`.

    ### Examples
    mode 1 - No conversions at all
    >>> ds = buzz.DataSource()

    mode 2 - Working with WGS84 coordinates
    >>> ds = buzz.DataSource(
            sr_work='WGS84',
        )

    mode 3 - Working in UTM with DXF files in WGS84 coordinates
    >>> ds = buzz.DataSource(
            sr_work='EPSG:32632',
            sr_fallback='WGS84',
        )

    mode 4 - Working in UTM with unreliable LCC input files
    >>> ds = buzz.DataSource(
            sr_work='EPSG:32632',
            sr_forced='EPSG:27561',
        )

<<<<<<< HEAD
    Sources activation / deactivation
    ---------------------------------
    TODO: Rewrite
    A source may be temporary deactivated, releasing it's internal file descriptor while keeping
    enough informations to reactivate itself later. By setting a `max_activated` different that
    `np.inf` in DataSource constructor, the sources of data are automatically deactivated in a
    lru fashion, and automatically reactivated when necessary.

    Benefits:
    - Open an infinite number of files without worrying about the number of file descriptors allowed
      by the system.
    - Pickle/unpickle a DataSource

    Side notes:
    - A `RasterRecipe` may require the `cloudpickle` library to be pickled
    - All sources open in 'w' mode should be closed before pickling
    - If a source's definition changed between a deactivation and an activation an exception is
      raised (i.e. file changed on the file system)

=======
>>>>>>> 4c13490d
    """

    def __init__(self, sr_work=None, sr_fallback=None, sr_forced=None,
                 analyse_transformation=True,
                 allow_none_geometry=False,
                 allow_interpolation=False,
                 max_active=np.inf,
                 debug_observers=(),
                 **kwargs):
        sr_fallback, kwargs = deprecation_pool.streamline_with_kwargs(
            new_name='sr_fallback', old_names={'sr_implicit': '0.4.4'}, context='DataSource.__init__',
            new_name_value=sr_fallback,
            new_name_is_provided=sr_fallback is not None,
            user_kwargs=kwargs,
        )
        sr_forced, kwargs = deprecation_pool.streamline_with_kwargs(
            new_name='sr_forced', old_names={'sr_origin': '0.4.4'}, context='DataSource.__init__',
            new_name_value=sr_forced,
            new_name_is_provided=sr_forced is not None,
            user_kwargs=kwargs,
        )
        max_active, kwargs = deprecation_pool.streamline_with_kwargs(
            new_name='max_active', old_names={'max_activated': '0.5.0'}, context='DataSource.__init__',
            new_name_value=max_active,
            new_name_is_provided=max_active != np.inf,
            user_kwargs=kwargs,
        )
        if kwargs: # pragma: no cover
            raise TypeError("__init__() got an unexpected keyword argument '{}'".format(
                list(kwargs.keys())[0]
            ))

        mode = (sr_work is not None, sr_fallback is not None, sr_forced is not None)
        if mode == (False, False, False):
            pass
        elif mode == (True, False, False):
            sr_work = osr.GetUserInputAsWKT(sr_work)
        elif mode == (True, True, False):
            sr_work = osr.GetUserInputAsWKT(sr_work)
            sr_fallback = osr.GetUserInputAsWKT(sr_fallback)
        elif mode == (True, False, True):
            sr_work = osr.GetUserInputAsWKT(sr_work)
            sr_forced = osr.GetUserInputAsWKT(sr_forced)
        else:
            raise ValueError('Bad combination of `sr_*` parameters') # pragma: no cover

        if max_active < 1: # pragma: no cover
            raise ValueError('`max_active` should be greater than 1')

        allow_interpolation = bool(allow_interpolation)
        allow_none_geometry = bool(allow_none_geometry)
        analyse_transformation = bool(analyse_transformation)

        self._back = BackDataSource(
            wkt_work=sr_work,
            wkt_fallback=sr_fallback,
            wkt_forced=sr_forced,
            analyse_transformation=analyse_transformation,
            allow_none_geometry=allow_none_geometry,
            allow_interpolation=allow_interpolation,
            max_active=max_active,
            ds_id=id(self),
            debug_observers=debug_observers,
        )
        super(DataSource, self).__init__()

    # Raster entry points *********************************************************************** **
    def open_raster(self, key, path, driver='GTiff', options=(), mode='r'):
        """Open a raster file in this DataSource under `key`. Only metadata are kept in memory.

        Parameters
        ----------
        key: hashable (like a string)
            File identifier within DataSource
        path: string
        driver: string
            gdal driver to use when opening the file
            http://www.gdal.org/formats_list.html
        options: sequence of str
            options for gdal
        mode: one of {'r', 'w'}

        Returns
        -------
        GDALFileRaster

        Example
        -------
        >>> ds.open_raster('ortho', '/path/to/ortho.tif')
        >>> file_proj4 = ds.ortho.proj4_stored

        >>> ds.open_raster('dem', '/path/to/dem.tif', mode='w')
        >>> nodata_value = ds.dem.nodata

        """
        # Parameter checking ***************************************************
        self._validate_key(key)
        path = str(path)
        driver = str(driver)
        options = [str(arg) for arg in options]
        _ = conv.of_of_mode(mode)

        # Construction dispatch ************************************************
        if driver.lower() == 'mem': # pragma: no cover
            raise ValueError("Can't open a MEM raster, user create_raster")
        elif True:
            allocator = lambda: BackGDALFileRaster.open_file(
                path, driver, options, mode
            )
            prox = GDALFileRaster(self, allocator, options, mode)
        else:
            pass

        # DataSource Registering ***********************************************
        self._register([key], prox)
        return prox

    def aopen_raster(self, path, driver='GTiff', options=(), mode='r'):
        """Open a raster file anonymously in this DataSource. Only metadata are kept in memory.

        See DataSource.open_raster

        Example
        ------
        >>> ortho = ds.aopen_raster('/path/to/ortho.tif')
        >>> file_wkt = ds.ortho.wkt_stored

        """
        # Parameter checking ***************************************************
        path = str(path)
        driver = str(driver)
        options = [str(arg) for arg in options]
        _ = conv.of_of_mode(mode)

        # Construction dispatch ************************************************
        if driver.lower() == 'mem': # pragma: no cover
            raise ValueError("Can't open a MEM raster, user acreate_raster")
        elif True:
            allocator = lambda: BackGDALFileRaster.open_file(
                path, driver, options, mode
            )
            prox = GDALFileRaster(self, allocator, options, mode)
        else:
            pass

        # DataSource Registering ***********************************************
        self._register([], prox)
        return prox

    def create_raster(self, key, path, fp, dtype, band_count, band_schema=None,
                      driver='GTiff', options=(), sr=None):
        """Create a raster file and register it under `key` in this DataSource. Only metadata are
        kept in memory.

        Parameters
        ----------
        key: hashable (like a string)
            File identifier within DataSource
        path: string
        fp: Footprint
            Description of the location and size of the raster to create.
        dtype: numpy type (or any alias)
        band_count: integer
            number of bands
        band_schema: dict or None
            Band(s) metadata. (see `Band fields` below)
        driver: string
            gdal driver to use when opening the file
            http://www.gdal.org/formats_list.html
        options: sequence of str
            options for gdal
            http://www.gdal.org/frmt_gtiff.html
        sr: string or None
            Spatial reference of the new file

            if None: don't set a spatial reference
            if string:
                if path: Use same projection as file at `path`
                if textual spatial reference:
                    http://gdal.org/java/org/gdal/osr/SpatialReference.html#SetFromUserInput-java.lang.String-

        Example
        -------
        >>> ds.create_raster('out', 'output.tif', ds.dem.fp, 'float32', 1)
        >>> file_footprint = ds.out.fp

        Returns
        -------
        one of {GDALFileRaster, GDALMemRaster}
            depending on the `driver` parameter

        Band fields
        -----------
        Fields:
            'nodata': None or number
            'interpretation': None or str
            'offset': None or number
            'scale': None or number
            'mask': None or one of ('')
        Interpretation values:
            undefined, grayindex, paletteindex, redband, greenband, blueband, alphaband, hueband,
            saturationband, lightnessband, cyanband, magentaband, yellowband, blackband
        Mask values:
            all_valid, per_dataset, alpha, nodata

        A field missing or None is kept to default value.
        A field can be passed as:
            a value: All bands are set to this value
            a sequence of length `band_count` of value: All bands will be set to respective state

        Caveat
        ------
        When using the GTiff driver, specifying a `mask` or `interpretation` field may lead to unexpected results.

        """
        # Parameter checking ***************************************************
        self._validate_key(key)
        path = str(path)
        if not isinstance(fp, Footprint): # pragma: no cover
            raise TypeError('`fp` should be a Footprint')
        dtype = np.dtype(dtype)
        band_count = int(band_count)
        if band_count <= 0:
            raise ValueError('`band_count` should be >0')
        band_schema = _tools.sanitize_band_schema(band_schema, band_count)
        driver = str(driver)
        options = [str(arg) for arg in options]
        if sr is not None:
            sr = osr.GetUserInputAsWKT(sr)

        if sr is not None:
            fp = self._back.convert_footprint(fp, sr)

        # Construction dispatch ************************************************
        if driver.lower() == 'mem':
            # TODO: Check not concurrent
            prox = GDALMemRaster(
                self, fp, dtype, band_count, band_schema, options, sr
            )
        elif True:
            allocator = lambda: BackGDALFileRaster.create_file(
                path, fp, dtype, band_count, band_schema, driver, options, sr
            )
            prox = GDALFileRaster(self, allocator, options, 'w')
        else:
            pass

        # DataSource Registering ***********************************************
        self._register([key], prox)
        return prox

    def acreate_raster(self, path, fp, dtype, band_count, band_schema=None,
                       driver='GTiff', options=(), sr=None):
        """Create a raster file anonymously in this DataSource. Only metadata are kept in memory.

        See DataSource.create_raster

        Example
        -------
        >>> mask = ds.acreate_raster('mask.tif', ds.dem.fp, bool, 1, options=['SPARSE_OK=YES'])
        >>> open_options = mask.open_options

        >>> band_schema = {
        ...     'nodata': -32767,
        ...     'interpretation': ['blackband', 'cyanband'],
        ... }
        >>> out = ds.acreate_raster('output.tif', ds.dem.fp, 'float32', 2, band_schema)
        >>> band_interpretation = out.band_schema['interpretation']

        """
        # Parameter checking ***************************************************
        path = str(path)
        if not isinstance(fp, Footprint): # pragma: no cover
            raise TypeError('`fp` should be a Footprint')
        dtype = np.dtype(dtype)
        band_count = int(band_count)
        if band_count <= 0:
            raise ValueError('`band_count` should be >0')
        band_schema = _tools.sanitize_band_schema(band_schema, band_count)
        driver = str(driver)
        options = [str(arg) for arg in options]
        if sr is not None:
            sr = osr.GetUserInputAsWKT(sr)

        if sr is not None:
            fp = self._back.convert_footprint(fp, sr)

        # Construction dispatch ************************************************
        if driver.lower() == 'mem':
            # TODO: Check not concurrent
            prox = GDALMemRaster(
                self, fp, dtype, band_count, band_schema, options, sr
            )
        elif True:
            allocator = lambda: BackGDALFileRaster.create_file(
                path, fp, dtype, band_count, band_schema, driver, options, sr
            )
            prox = GDALFileRaster(self, allocator, options, 'w')
        else:
            pass

        # DataSource Registering ***********************************************
        self._register([], prox)
        return prox

    def wrap_numpy_raster(self, key, fp, array, band_schema=None, sr=None, mode='w'):
        """Register a numpy array as a raster under `key` in this DataSource.

        Parameters
        ----------
        key: hashable (like a string)
            File identifier within DataSource
        fp: Footprint of shape (Y, X)
            Description of the location and size of the raster to create.
        array: ndarray of shape (Y, X) or (Y, X, B)
        band_schema: dict or None
            Band(s) metadata. (see `Band fields` below)
        sr: string or None
            Spatial reference of the new file

            if None: don't set a spatial reference
            if string:
                if path: Use same projection as file at `path`
                if textual spatial reference:
                    http://gdal.org/java/org/gdal/osr/SpatialReference.html#SetFromUserInput-java.lang.String-
        mode: one of {'r', 'w'}

        Returns
        -------
        NumpyRaster

        Band fields
        -----------
        Fields:
            'nodata': None or number
            'interpretation': None or str
            'offset': None or number
            'scale': None or number
            'mask': None or one of ('')
        Interpretation values:
            undefined, grayindex, paletteindex, redband, greenband, blueband, alphaband, hueband,
            saturationband, lightnessband, cyanband, magentaband, yellowband, blackband
        Mask values:
            all_valid, per_dataset, alpha, nodata

        A field missing or None is kept to default value.
        A field can be passed as:
            a value: All bands are set to this value
            a sequence of length `band_count` of value: All bands will be set to respective state

        """
        # Parameter checking ***************************************************
        self._validate_key(key)
        if not isinstance(fp, Footprint): # pragma: no cover
            raise TypeError('`fp` should be a Footprint')
        array = np.asarray(array)
        if array.shape[:2] != tuple(fp.shape): # pragma: no cover
            raise ValueError('Incompatible shape between `array` and `fp`')
        if array.ndim not in [2, 3]: # pragma: no cover
            raise ValueError('Array should have 2 or 3 dimensions')
        band_count = 1 if array.ndim == 2 else array.shape[-1]
        band_schema = _tools.sanitize_band_schema(band_schema, band_count)
        if sr is not None:
            sr = osr.GetUserInputAsWKT(sr)
        _ = conv.of_of_mode(mode)

        if sr is not None:
            fp = self._back.convert_footprint(fp, sr)

        # Construction *********************************************************
        prox = NumpyRaster(self, fp, array, band_schema, sr, mode)

        # DataSource Registering ***********************************************
        self._register([key], prox)
        return prox

    def awrap_numpy_raster(self, fp, array, band_schema=None, sr=None, mode='w'):
        """Register a numpy array as a raster anonymously in this DataSource.

        See DataSource.wrap_numpy_raster
        """
        # Parameter checking ***************************************************
        if not isinstance(fp, Footprint): # pragma: no cover
            raise TypeError('`fp` should be a Footprint')
        array = np.asarray(array)
        if array.shape[:2] != tuple(fp.shape): # pragma: no cover
            raise ValueError('Incompatible shape between `array` and `fp`')
        if array.ndim not in [2, 3]: # pragma: no cover
            raise ValueError('Array should have 2 or 3 dimensions')
        band_count = 1 if array.ndim == 2 else array.shape[-1]
        print('//////////////////////////////////////////////////')
        print('awrap_numpy_raster')
        print(band_schema)
        print('//////////////////////////////////////////////////')
        band_schema = _tools.sanitize_band_schema(band_schema, band_count)
        print('//////////////////////////////////////////////////')
        print('awrap_numpy_raster')
        print(band_schema)
        print('//////////////////////////////////////////////////')
        if sr is not None:
            sr = osr.GetUserInputAsWKT(sr)
        _ = conv.of_of_mode(mode)

        if sr is not None:
            fp = self._back.convert_footprint(fp, sr)

        # Construction *********************************************************
        prox = NumpyRaster(self, fp, array, band_schema, sr, mode)

        # DataSource Registering ***********************************************
        self._register([], prox)
        return prox

    # Vector entry points *********************************************************************** **
    def open_vector(self, key, path, layer=None, driver='ESRI Shapefile', options=(), mode='r'):
        """Open a vector file in this DataSource under `key`. Only metadata are kept in memory.

        Parameters
        ----------
        key: hashable (like a string)
            File identifier within DataSource
        path: string
        layer: None or int or string
        driver: string
            ogr driver to use when opening the file
            http://www.gdal.org/ogr_formats.html
        options: sequence of str
            options for ogr
        mode: one of {'r', 'w'}

        Returns
        -------
        GDALFileVector

        Example
        -------
        >>> ds.open_vector('trees', '/path/to.shp')
        >>> feature_count = len(ds.trees)

        >>> ds.open_vector('roofs', '/path/to.json', driver='GeoJSON', mode='w')
        >>> fields_list = ds.roofs.fields

        """
        # Parameter checking ***************************************************
        self._validate_key(key)
        path = str(path)
        if layer is None:
            layer = 0
        elif isinstance(layer, numbers.Integral):
            layer = int(layer)
        else:
            layer = str(layer)
        driver = str(driver)
        options = [str(arg) for arg in options]
        _ = conv.of_of_mode(mode)

        # Construction dispatch ************************************************
        if driver.lower() == 'memory': # pragma: no cover
            raise ValueError("Can't open a MEMORY vector, user create_vector")
        elif True:
            allocator = lambda: BackGDALFileVector.open_file(
                path, layer, driver, options, mode
            )
            prox = GDALFileVector(self, allocator, options, mode)
        else:
            pass

        # DataSource Registering ***********************************************
        self._register([key], prox)
        return prox

    def aopen_vector(self, path, layer=None, driver='ESRI Shapefile', options=(), mode='r'):
        """Open a vector file anonymously in this DataSource. Only metadata are kept in memory.

        See DataSource.open_vector

        Example
        -------
        >>> trees = ds.aopen_vector('/path/to.shp')
        >>> features_bounds = trees.bounds

        """
        path = str(path)
        if layer is None:
            layer = 0
        elif isinstance(layer, numbers.Integral):
            layer = int(layer)
        else:
            layer = str(layer)
        driver = str(driver)
        options = [str(arg) for arg in options]
        _ = conv.of_of_mode(mode)

        # Construction dispatch ************************************************
        if driver.lower() == 'memory': # pragma: no cover
            raise ValueError("Can't open a MEMORY vector, user create_vector")
        elif True:
            allocator = lambda: BackGDALFileVector.open_file(
                path, layer, driver, options, mode
            )
            prox = GDALFileVector(self, allocator, options, mode)
        else:
            pass

        # DataSource Registering ***********************************************
        self._register([], prox)
        return prox

    def create_vector(self, key, path, geometry, fields=(), layer=None,
                      driver='ESRI Shapefile', options=(), sr=None):
        """Create a vector file and register it under `key` in this DataSource. Only metadata are
        kept in memory.

        Parameters
        ----------
        key: hashable (like a string)
            File identifier within DataSource
        path: string
        geometry: string
            name of a wkb geometry type
            http://www.gdal.org/ogr__core_8h.html#a800236a0d460ef66e687b7b65610f12a
            (see example below)
        fields: sequence of dict
            Attributes of fields, one dict per field. (see `Field attributes` below)
        layer: None or string
        driver: string
            ogr driver to use when opening the file
            http://www.gdal.org/ogr_formats.html
        options: sequence of str
            options for ogr
        sr: string or None
            Spatial reference of the new file

            if None: don't set a spatial reference
            if string:
                if path: Use same projection as file at `path`
                if textual spatial reference:
                    http://gdal.org/java/org/gdal/osr/SpatialReference.html#SetFromUserInput-java.lang.String-

        Returns
        -------
        one of {GDALFileVector, GDALMemoryVector} depending on the `driver` parameter

        Example
        -------
        >>> ds.create_vector('lines', '/path/to.shp', 'linestring')
        >>> geometry_type = ds.lines.type

        >>> fields = [
            {'name': 'name', 'type': str},
            {'name': 'count', 'type': 'int32'},
            {'name': 'area', 'type': np.float64, 'width': 5, precision: 18},
            {'name': 'when', 'type': np.datetime64},
        ]
        >>> ds.create_vector('zones', '/path/to.shp', 'polygon', fields)
        >>> field0_type = ds.zones.fields[0]['type']

        Field attributes
        ----------------
        Attributes:
            'name': string
            'type': string (see `Field type` below)
            'precision': int
            'width': int
            'nullable': bool
            'default': same as `type`
        An attribute missing or None is kept to default value.

        Field types
        -----------
        Binary        key: 'binary', bytes, np.bytes_, aliases of np.bytes_
        Date          key: 'date'
        DateTime      key: 'datetime', datetime.datetime, np.datetime64, aliases of np.datetime64
        Time          key: 'time'

        Integer       key: 'integer' np.int32, aliases of np.int32
        Integer64     key: 'integer64', int, np.int64, aliases of np.int64
        Real          key: 'real', float, np.float64, aliases of np.float64
        String        key: 'string', str, np.str_, aliases of np.str_

        Integer64List key: 'integer64list', 'int list'
        IntegerList   key: 'integerlist'
        RealList      key: 'reallist', 'float list'
        StringList    key: 'stringlist', 'str list'

        """
        # Parameter checking ***************************************************
        self._validate_key(key)
        path = str(path)
        geometry = conv.str_of_wkbgeom(conv.wkbgeom_of_str(geometry))
        fields = _tools.normalize_fields_defn(fields)
        if layer is None:
            layer = '.'.join(ntpath.basename(path).split('.')[:-1])
        else:
            layer = str(layer)
        driver = str(driver)
        options = [str(arg) for arg in options]
        if sr is not None:
            sr = osr.GetUserInputAsWKT(sr)

        # Construction dispatch ************************************************
        if driver.lower() == 'memory':
            # TODO: Check not concurrent
            allocator = lambda: BackGDALFileVector.create_file(
                '', geometry, fields, layer, 'Memory', options, sr
            )
            prox = GDALMemoryVector(self, allocator, options)
        elif True:
            allocator = lambda: BackGDALFileVector.create_file(
                path, geometry, fields, layer, driver, options, sr
            )
            prox = GDALFileVector(self, allocator, options, 'w')
        else:
            pass

        # DataSource Registering ***********************************************
        self._register([key], prox)
        return prox

    def acreate_vector(self, path, geometry, fields=(), layer=None,
                       driver='ESRI Shapefile', options=(), sr=None):
        """Create a vector file anonymously in this DataSource. Only metadata are kept in memory.

        See DataSource.create_vector

        Example
        -------
        >>> lines = ds.acreate_vector('/path/to.shp', 'linestring')
        >>> file_proj4 = lines.proj4_stored

        """
        # Parameter checking ***************************************************
        path = str(path)
        geometry = conv.str_of_wkbgeom(conv.wkbgeom_of_str(geometry))
        fields = _tools.normalize_fields_defn(fields)
        if layer is None:
            layer = '.'.join(ntpath.basename(path).split('.')[:-1])
        else:
            layer = str(layer)
        driver = str(driver)
        options = [str(arg) for arg in options]
        if sr is not None:
            sr = osr.GetUserInputAsWKT(sr)

        # Construction dispatch ************************************************
        if driver.lower() == 'memory':
            # TODO: Check not concurrent
            allocator = lambda: BackGDALFileVector.create_file(
                '', geometry, fields, layer, 'Memory', options, sr
            )
            prox = GDALMemoryVector(self, allocator, options)
        elif True:
            allocator = lambda: BackGDALFileVector.create_file(
                path, geometry, fields, layer, driver, options, sr
            )
            prox = GDALFileVector(self, allocator, options, 'w')
        else:
            pass

        # DataSource Registering ***********************************************
        self._register([], prox)
        return prox

    def create_raster_recipe(self, key, fp, dtype, band_count, band_schema=None, sr=None,
                             compute_array=None, merge_arrays=_concat,
                             queue_data_per_primitive={}, convert_footprint_per_primitive=None,
                             computation_pool='cpu', merge_pool='cpu', resample_pool='cpu',
                             max_computation_size=None, max_resampling_size=None,
                             remap_in_primitives=False):
        """Create a raster recipe and register it under `key` in this DataSource.

        TODO: Fill

        Parameters
        ----------
        key: hashable (like a string)
            File identifier within DataSource
        fp: Footprint
            Description of the location and size of the raster to create.
        dtype: numpy type (or any alias)
        band_count: integer
            number of bands
        band_schema: dict or None
            Band(s) metadata. (see `Band fields` below)
        sr: string or None
            Spatial reference of the new file

            if None: don't set a spatial reference
            if string:
                if path: Use same projection as file at `path`
                if textual spatial reference:
                    http://gdal.org/java/org/gdal/osr/SpatialReference.html#SetFromUserInput-java.lang.String-

        compute_array: function with prototype f(Footprint, list(Footprint), list(np.ndarray), RasterRecipe) -> np.ndarray
            from a footprint and a set of data (footprint + ndarray) returns a ndarray correspondig to footprint
        merge_arrays: function with prototype f(Footprint, list(Footprint), list(np.ndarray)) -> np.ndarray
            from a footprint and a set of data (footprint + ndarray) returns a merged ndarray correspondig to footprint
        queue_data_per_primitive: dict of callable
            should be the bound `queue_data` method of another ScheduledRaster in the same DataSource.
            can also be a functools.partial instance to that method
            (see queue_data below) TODO
        convert_footprint_per_primitive: function f(Footprint) -> dict
            dict is key (same as above) and value: Footprint
        computation_pool: str or multiprocessing.pool.ThreadPool or multiprocessing.pool.Pool or None
            if None, operation done on scheduler
        merge_pool: str or multiprocessing.pool.ThreadPool or multiprocessing.pool.Pool or None
            if None, operation done on scheduler
        resample_pool: str or multiprocessing.pool.ThreadPool or multiprocessing.pool.Pool or None
            if None, operation done on scheduler
        max_computation_size: None or int or (int, int)
        max_resampling_size: None or int or (int, int)
        remap_in_primitives: bool
            if True: defer the remap operations in the primitives
            if False: does the remap when producing

        Returns
        -------
        RasterRecipe with get_data, queue_data and iter_data entry points

        Band fields
        -----------
        Fields:
            'nodata': None or number
            'interpretation': None or str
            'offset': None or number
            'scale': None or number
            'mask': None or one of ('')
        Interpretation values:
            undefined, grayindex, paletteindex, redband, greenband, blueband, alphaband, hueband,
            saturationband, lightnessband, cyanband, magentaband, yellowband, blackband
        Mask values:
            all_valid, per_dataset, alpha, nodata

        A field missing or None is kept to default value.
        A field can be passed as:
            a value: All bands are set to this value
            a sequence of length `band_count` of value: All bands will be set to respective state

        """
        pass

    def create_cached_raster_recipe(self, key, fp, dtype, band_count, band_schema=None, sr=None,
                                    # TODO: reorder parameters
                                    # TODO: overwrite
                                    compute_array=None, merge_arrays=_concat,
                                    cache_dir=None,
                                    queue_data_per_primitive={}, convert_footprint_per_primitive=None,
                                    computation_pool='cpu', merge_pool='cpu', io_pool='io', resample_pool='cpu',
                                    cache_tiles=(512, 512), computation_tiles=None,
                                    max_resampling_size=None,
                                    debug_observers=()):
        """Create a raster cached recipe and register it under `key` in this DataSource.

        TODO: Fill

        Parameters
        ----------
        key: hashable (like a string)
            File identifier within DataSource
        fp: Footprint
            Description of the location and size of the raster to create.
        dtype: numpy type (or any alias)
        band_count: integer
            number of bands
        band_schema: dict or None
            Band(s) metadata. (see `Band fields` below)
        sr: string or None
            Spatial reference of the new file
            if None: don't set a spatial reference
            if string:
                if path: Use same projection as file at `path`
                if textual spatial reference:
                    http://gdal.org/java/org/gdal/osr/SpatialReference.html#SetFromUserInput-java.lang.String-
        compute_array: function with prototype f(Footprint, list(Footprint), list(np.ndarray), RasterRecipe) -> np.ndarray
            from a footprint and a set of data (footprint + ndarray) returns a ndarray correspondig to footprint
        merge_arrays: function with prototype f(Footprint, list(Footprint), list(np.ndarray)) -> np.ndarray
            from a footprint and a set of data (footprint + ndarray) returns a merged ndarray correspondig to footprint
        queue_data_per_primitive: dict of callable
            should be the bound `queue_data` method of another ScheduledRaster in the same DataSource
            can also be a functools.partial instance to that method
            (see queue_data below) TODO
        convert_footprint_per_primitive: function f(Footprint) -> dict
            dict is key (same as above) and value: Footprint
        computation_pool: str or multiprocessing.pool.ThreadPool or multiprocessing.pool.Pool or None
            if None, operation done on scheduler
        merge_pool: str or multiprocessing.pool.ThreadPool or multiprocessing.pool.Pool or None
            if None, operation done on scheduler
        resample_pool: str or multiprocessing.pool.ThreadPool or multiprocessing.pool.Pool or None
            if None, operation done on scheduler
        io_pool: str or multiprocessing.pool.ThreadPool or multiprocessing.pool.Pool or None
            if None, operation done on scheduler
        cache_dir: str
        cache_tiles:
            if (int, int): Construct the tiling by calling Footprint.tile with this tile size
        computation_tiles: None or np.ndarray of Footprint or shape (TY, TX) or (int, int)
            if None: Use the same tiling as cache_tiles
            if (int, int): Construct the tiling by calling Footprint.tile with this tile size
        max_resampling_size: None or int or (int, int)

        Returns
        -------
        RasterCachedRecipe with get_data, queue_data and iter_data entry points
        """
        # Parameter checking ***************************************************
        # Classic RasterProxy parameters *******************
        self._validate_key(key)
        if not isinstance(fp, Footprint): # pragma: no cover
            raise TypeError('`fp` should be a Footprint')
        dtype = np.dtype(dtype)
        band_count = int(band_count)
        if band_count <= 0:
            raise ValueError('`band_count` should be >0')
        band_schema = _tools.sanitize_band_schema(band_schema, band_count)
        if sr is not None:
            sr = osr.GetUserInputAsWKT(sr)
        if sr is not None:
            fp = self._back.convert_footprint(fp, sr)

        # Callables ****************************************
        if not callable(compute_array):
            raise TypeError('`compute_array` should be callable')
        if not callable(merge_arrays):
            raise TypeError('`merge_arrays` should be callable')

        # Primitives ***************************************
        if convert_footprint_per_primitive is None:
            convert_footprint_per_primitive = {
                name: (lambda fp: fp)
                for name in queue_data_per_primitive.keys()
            }

        if queue_data_per_primitive.keys() != convert_footprint_per_primitive.keys():
            err = 'There should be the same keys in `queue_data_per_primitive` and '
            err += '`convert_footprint_per_primitive`.'
            if queue_data_per_primitive.keys() - convert_footprint_per_primitive.keys():
                err += '\n{} are missing from `convert_footprint_per_primitive`.'.format(
                    queue_data_per_primitive.keys() - convert_footprint_per_primitive.keys()
                )
            if convert_footprint_per_primitive.keys() - queue_data_per_primitive.keys():
                err += '\n{} are missing from `queue_data_per_primitive`.'.format(
                    convert_footprint_per_primitive.keys() - queue_data_per_primitive.keys()
                )
            raise ValueError(err)

        primitives_back = {}
        primitives_kwargs = {}
        for name, met in queue_data_per_primitive.items():
            primitives_back[name], primitives_kwargs[name] = _tools.shatter_queue_data_method(met, name)

        for name, func in convert_footprint_per_primitive.items():
            if not callable(func):
                raise TypeError('convert_footprint_per_primitive[{}] should be callable'.format(
                    name
                ))

        # Pools ********************************************
        computation_pool = self._back.normalize_pool_parameter(
            computation_pool, 'computation_pool'
        )
        merge_pool = self._back.normalize_pool_parameter(
            merge_pool, 'merge_pool'
        )
        io_pool = self._back.normalize_pool_parameter(
            io_pool, 'io_pool'
        )
        resample_pool = self._back.normalize_pool_parameter(
            resample_pool, 'resample_pool'
        )

        # Tilings ******************************************
        if isinstance(cache_tiles, np.ndarray) and cache_tiles.dtype == np.object:
            if not _tools.is_tiling_bijection_of(cache_tiles, fp):
                raise ValueError("`cache_tiles` should be a tiling of raster's Footprint, " +\
                                "without overlap, with `boundary_effect='shrink'`"
                )
        else:
            # Defer the parameter checking to fp.tile
            cache_tiles = fp.tile(cache_tiles, 0, 0, boundary_effect='shrink')

        if computation_tiles is None:
            computation_tiles = cache_tiles
        elif isinstance(computation_tiles, np.ndarray) and computation_tiles.dtype == np.object:
            # TODO: computation_tiles should be able to go out of bounds!!
            if not _tools.is_tiling_surjection_of(computation_tiles, fp):
                raise ValueError("`computation_tiles` should be a tiling of raster's Footprint, " +\
                                "with `boundary_effect='shrink'`"
               )
        else:
            # Defer the parameter checking to fp.tile
            computation_tiles = fp.tile(computation_tiles, 0, 0, boundary_effect='shrink')

        # Misc *********************************************
        if max_resampling_size is not None:
            max_resampling_size = int(max_resampling_size)
            if max_resampling_size <= 1:
                raise ValueError('`max_resampling_size` should be >0')

        if not isinstance(cache_dir, (str, pathlib.Path)):
            raise TypeError('cache_dir should be a string')
        cache_dir = str(cache_dir)
        os.makedirs(cache_dir, exist_ok=True)

        # Construction *********************************************************
        prox = CachedRasterRecipe(
            self,
            fp, dtype, band_count, band_schema, sr,
            compute_array, merge_arrays,
            cache_dir, primitives_back, primitives_kwargs, convert_footprint_per_primitive,
            computation_pool, merge_pool, io_pool, resample_pool,
            cache_tiles,computation_tiles,
            max_resampling_size,
            debug_observers,
        )

        # DataSource Registering ***********************************************
        self._register([key], prox)
        return prox

    # Proxy getters ********************************************************* **
    def __getitem__(self, key):
        """Retrieve a proxy from its key"""
        return self._proxy_of_key[key]

    def __contains__(self, item):
        """Is key or proxy registered in DataSource"""
        if isinstance(item, AProxy):
            return item in self._keys_of_proxy
        return item in self._proxy_of_key

    def __len__(self):
        """Retrieve proxy count registered in this DataSource"""
        return len(self._keys_of_proxy)

    def __del__(self): # TODO: `ds.close()`
        self._back.stop_scheduler()

    def items(self):
        """Generate the pair of (keys_of_proxy, proxy) for all proxies"""
        for proxy, keys in self._keys_of_proxy.items():
            yield list(keys), proxy

    def values(self):
        """Generate all proxies"""
        for proxy, _ in self._keys_of_proxy.items():
            yield proxy

    # Spatial reference getters ********************************************* **
    @property
    def proj4(self):
        """DataSource's work spatial reference in WKT proj4.
        Returns None if `mode 1`.
        """
        if self._back.wkt_work is None:
            return None
        return osr.SpatialReference(self._back.wkt_work).ExportToProj4()

    @property
    def wkt(self):
        """DataSource's work spatial reference in WKT format.
        Returns None if `mode 1`.
        """
        return self._back.wkt_work

    # Activation mechanisms ********************************************************************* **
    @property
    def active_count(self):
        """Count how many driver objects are currently active"""
        return self._back.active_count()

    def activate_all(self):
        """Activate all deactivable proxies.
        May raise an exception if the number of sources is greater than `max_activated`
        """
        proxs = [
            prox
            for prox in self._keys_of_proxy.keys()
            if isinstance(prox, APooledEmissary)
        ]
        total = len(proxs)

        if self._back.max_active < total:
            raise RuntimeError("Can't activate all pooled sources at the same time: {} pooled sources and max_activated is {}".format(
                total, self._back.max_active,
            ))

        # Hacky implementation to get the expected behavior
        # TODO: Implement that routine in the back driver pool
        i = 0
        for prox in itertools.cycle(proxs):
            if i == total:
                break
            if not prox.active:
                prox.activate()
                i = 1
            else:
                i += 1

    def deactivate_all(self):
        """Deactivate all deactivable proxies. Useful to flush all files to disk"""
        for prox in self._keys_of_proxy.keys():
            if prox.active:
                prox.deactivate()


    # Deprecation ******************************************************************************* **
    open_araster = deprecation_pool.wrap_method(
        aopen_raster,
        '0.4.4'
    )
    create_araster = deprecation_pool.wrap_method(
        acreate_raster,
        '0.4.4'
    )
    open_avector = deprecation_pool.wrap_method(
        aopen_vector,
        '0.4.4'
    )
    create_avector = deprecation_pool.wrap_method(
        acreate_vector,
        '0.4.4'
    )

    # The end *********************************************************************************** **
    # ******************************************************************************************* **

if sys.version_info < (3, 6):
    # https://www.python.org/dev/peps/pep-0487/
    for k, v in DataSource.__dict__.items():
        if hasattr(v, '__set_name__'):
            v.__set_name__(DataSource, k)

def open_raster(*args, **kwargs):
    """Shortcut for `DataSource().aopen_raster`"""
    return DataSource().aopen_raster(*args, **kwargs)

def open_vector(*args, **kwargs):
    """Shortcut for `DataSource().aopen_vector`"""
    return DataSource().aopen_vector(*args, **kwargs)

def create_raster(*args, **kwargs):
    """Shortcut for `DataSource().acreate_raster`"""
    return DataSource().acreate_raster(*args, **kwargs)

def create_vector(*args, **kwargs):
    """Shortcut for `DataSource().acreate_vector`"""
    return DataSource().acreate_vector(*args, **kwargs)

def wrap_numpy_raster(*args, **kwargs):
    """Shortcut for `DataSource().awrap_numpy_raster`"""
    return DataSource().awrap_numpy_raster(*args, **kwargs)<|MERGE_RESOLUTION|>--- conflicted
+++ resolved
@@ -4,12 +4,9 @@
 import ntpath
 import numbers
 import sys
-<<<<<<< HEAD
 import os
 import pathlib
-=======
 import itertools
->>>>>>> 4c13490d
 
 from osgeo import osr
 import numpy as np
@@ -25,8 +22,8 @@
 from buzzard._gdal_memory_vector import GDALMemoryVector
 from buzzard._datasource_register import DataSourceRegisterMixin
 from buzzard._numpy_raster import NumpyRaster
-<<<<<<< HEAD
 from buzzard._cached_raster_recipe import CachedRasterRecipe
+from buzzard._a_pooled_emissary import APooledEmissary
 
 def _concat(fp, array_per_fp, raster):
     """TODO: move to buzz.algo?.concat_arrays
@@ -45,9 +42,6 @@
 
     assert np.all(debug_mask), debug_mask.mean()
     return arr
-=======
-from buzzard._a_pooled_emissary import APooledEmissary
->>>>>>> 4c13490d
 
 class DataSource(DataSourceRegisterMixin):
     """DataSource is a class that stores references to sources. A source is either a raster, or a
@@ -225,10 +219,8 @@
             sr_forced='EPSG:27561',
         )
 
-<<<<<<< HEAD
     Sources activation / deactivation
     ---------------------------------
-    TODO: Rewrite
     A source may be temporary deactivated, releasing it's internal file descriptor while keeping
     enough informations to reactivate itself later. By setting a `max_activated` different that
     `np.inf` in DataSource constructor, the sources of data are automatically deactivated in a
@@ -245,8 +237,6 @@
     - If a source's definition changed between a deactivation and an activation an exception is
       raised (i.e. file changed on the file system)
 
-=======
->>>>>>> 4c13490d
     """
 
     def __init__(self, sr_work=None, sr_fallback=None, sr_forced=None,
